package netsync

import (
	"reflect"
<<<<<<< HEAD
	"strings"
	"sync"
=======
>>>>>>> e9b404c8
	"time"

	log "github.com/sirupsen/logrus"
	cmn "github.com/tendermint/tmlibs/common"

	"github.com/bytom/errors"
	"github.com/bytom/p2p"
	"github.com/bytom/p2p/trust"
	"github.com/bytom/protocol"
	"github.com/bytom/protocol/bc"
	"github.com/bytom/protocol/bc/types"
)

const (
	// BlockchainChannel is a channel for blocks and status updates
	BlockchainChannel        = byte(0x40)
	protocolHandshakeTimeout = time.Second * 10
	handshakeRetryTicker     = 4 * time.Second
)

var (
	//ErrProtocolHandshakeTimeout peers handshake timeout
	ErrProtocolHandshakeTimeout = errors.New("Protocol handshake timeout")
	ErrStatusRequest            = errors.New("Status request error")
)

// Response describes the response standard.
type Response struct {
	Status string      `json:"status,omitempty"`
	Msg    string      `json:"msg,omitempty"`
	Data   interface{} `json:"data,omitempty"`
}

type initalPeerStatus struct {
	peerID string
	height uint64
	hash   *bc.Hash
}

//ProtocolReactor handles new coming protocol message.
type ProtocolReactor struct {
	p2p.BaseReactor

	chain       *protocol.Chain
	blockKeeper *blockKeeper
	txPool      *protocol.TxPool
	sw          *p2p.Switch
	fetcher     *Fetcher
	peers       *peerSet
	handshakeMu sync.Mutex

	newPeerCh      chan struct{}
	quitReqBlockCh chan *string
	txSyncCh       chan *txsync
	peerStatusCh   chan *initalPeerStatus
}

// NewProtocolReactor returns the reactor of whole blockchain.
func NewProtocolReactor(chain *protocol.Chain, txPool *protocol.TxPool, sw *p2p.Switch, blockPeer *blockKeeper, fetcher *Fetcher, peers *peerSet, newPeerCh chan struct{}, txSyncCh chan *txsync, quitReqBlockCh chan *string) *ProtocolReactor {
	pr := &ProtocolReactor{
		chain:          chain,
		blockKeeper:    blockPeer,
		txPool:         txPool,
		sw:             sw,
		fetcher:        fetcher,
		peers:          peers,
		newPeerCh:      newPeerCh,
		txSyncCh:       txSyncCh,
		quitReqBlockCh: quitReqBlockCh,
		peerStatusCh:   make(chan *initalPeerStatus),
	}
	pr.BaseReactor = *p2p.NewBaseReactor("ProtocolReactor", pr)
	return pr
}

// GetChannels implements Reactor
func (pr *ProtocolReactor) GetChannels() []*p2p.ChannelDescriptor {
	return []*p2p.ChannelDescriptor{
		&p2p.ChannelDescriptor{
			ID:                BlockchainChannel,
			Priority:          5,
			SendQueueCapacity: 100,
		},
	}
}

// OnStart implements BaseService
func (pr *ProtocolReactor) OnStart() error {
	pr.BaseReactor.OnStart()
	return nil
}

// OnStop implements BaseService
func (pr *ProtocolReactor) OnStop() {
	pr.BaseReactor.OnStop()
}

// syncTransactions starts sending all currently pending transactions to the given peer.
func (pr *ProtocolReactor) syncTransactions(p *peer) {
	pending := pr.txPool.GetTransactions()
	if len(pending) == 0 {
		return
	}
	txs := make([]*types.Tx, len(pending))
	for i, batch := range pending {
		txs[i] = batch.Tx
	}
	pr.txSyncCh <- &txsync{p, txs}
}

// AddPeer implements Reactor by sending our state to peer.
func (pr *ProtocolReactor) AddPeer(peer *p2p.Peer) error {
	pr.handshakeMu.Lock()
	defer pr.handshakeMu.Unlock()

	if ok := peer.Send(BlockchainChannel, struct{ BlockchainMessage }{&StatusRequestMessage{}}); !ok {
		return ErrStatusRequest
	}
	retryTicker := time.Tick(handshakeRetryTicker)
	handshakeWait := time.NewTimer(protocolHandshakeTimeout)
	for {
		select {
		case status := <-pr.peerStatusCh:
			if status.peerID == peer.Key {
				pr.peers.AddPeer(peer)
				pr.peers.SetPeerStatus(status.peerID, status.height, status.hash)
				pr.syncTransactions(pr.peers.Peer(peer.Key))
				pr.newPeerCh <- struct{}{}
				return nil
			}
		case <-retryTicker:
			if ok := peer.Send(BlockchainChannel, struct{ BlockchainMessage }{&StatusRequestMessage{}}); !ok {
				return ErrStatusRequest
			}
		case <-handshakeWait.C:
			return ErrProtocolHandshakeTimeout
		}
	}
}

// RemovePeer implements Reactor by removing peer from the pool.
func (pr *ProtocolReactor) RemovePeer(peer *p2p.Peer, reason interface{}) {
	pr.quitReqBlockCh <- &peer.Key
	pr.peers.RemovePeer(peer.Key)
}

// Receive implements Reactor by handling 4 types of messages (look below).
func (pr *ProtocolReactor) Receive(chID byte, src *p2p.Peer, msgBytes []byte) {
	var tm *trust.TrustMetric
	key := src.Connection().RemoteAddress.IP.String()
	if tm = pr.sw.TrustMetricStore.GetPeerTrustMetric(key); tm == nil {
		log.Errorf("Can't get peer trust metric")
		return
	}

	_, msg, err := DecodeMessage(msgBytes)
	if err != nil {
		log.Errorf("Error decoding messagek %v", err)
		return
	}
	log.WithFields(log.Fields{"peerID": src.Key, "msg": msg}).Info("Receive request")

	switch msg := msg.(type) {
	case *BlockRequestMessage:
		var block *types.Block
		var err error
		if msg.Height != 0 {
			block, err = pr.chain.GetBlockByHeight(msg.Height)
		} else {
			block, err = pr.chain.GetBlockByHash(msg.GetHash())
		}
		if err != nil {
			log.Errorf("Fail on BlockRequestMessage get block: %v", err)
			return
		}
		response, err := NewBlockResponseMessage(block)
		if err != nil {
			log.Errorf("Fail on BlockRequestMessage create resoinse: %v", err)
			return
		}
		src.TrySend(BlockchainChannel, struct{ BlockchainMessage }{response})

	case *BlockResponseMessage:
		log.Info("BlockResponseMessage height:", msg.GetBlock().Height)
		pr.blockKeeper.AddBlock(msg.GetBlock(), src.Key)

	case *StatusRequestMessage:
		blockHeader := pr.chain.BestBlockHeader()
		src.TrySend(BlockchainChannel, struct{ BlockchainMessage }{NewStatusResponseMessage(blockHeader)})

	case *StatusResponseMessage:
		peerStatus := &initalPeerStatus{
			peerID: src.Key,
			height: msg.Height,
			hash:   msg.GetHash(),
		}
		pr.peerStatusCh <- peerStatus

	case *TransactionNotifyMessage:
		tx, err := msg.GetTransaction()
		if err != nil {
			log.Errorf("Error decoding new tx %v", err)
			return
		}
		pr.blockKeeper.AddTx(tx, src.Key)

	case *MineBlockMessage:
		block, err := msg.GetMineBlock()
		if err != nil {
			log.Errorf("Error decoding mined block %v", err)
			return
		}
		// Mark the peer as owning the block and schedule it for import
		hash := block.Hash()
		pr.peers.MarkBlock(src.Key, &hash)
		pr.fetcher.Enqueue(src.Key, block)
		pr.peers.SetPeerStatus(src.Key, block.Height, &hash)

	default:
		log.Error(cmn.Fmt("Unknown message type %v", reflect.TypeOf(msg)))
	}
}<|MERGE_RESOLUTION|>--- conflicted
+++ resolved
@@ -2,11 +2,8 @@
 
 import (
 	"reflect"
-<<<<<<< HEAD
 	"strings"
 	"sync"
-=======
->>>>>>> e9b404c8
 	"time"
 
 	log "github.com/sirupsen/logrus"
