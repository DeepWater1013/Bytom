--- conflicted
+++ resolved
@@ -33,18 +33,6 @@
 	allInstances, err := infra.Repository.LoadInstances()
 	if err != nil {
 		log.WithFields(log.Fields{"module": logModule, "err": err}).Fatal("load instances from db")
-<<<<<<< HEAD
-	}
-
-	chainStatus := infra.Repository.GetChainStatus()
-	if chainStatus == nil {
-		bestHeight, bestHash := infra.Chain.BestChain()
-		chainStatus = &ChainStatus{BlockHeight: bestHeight, BlockHash: bestHash}
-		if err := infra.Repository.SaveChainStatus(chainStatus); err != nil {
-			log.WithFields(log.Fields{"module": logModule, "err": err}).Fatal("init chain status for trace service")
-		}
-=======
->>>>>>> 45719b9a
 	}
 
 	chainStatus := initChainStatus(infra)
