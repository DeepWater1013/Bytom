--- conflicted
+++ resolved
@@ -60,15 +60,9 @@
 
 		for t.currentHeight, t.currentHash = beginHeight, beginHash;; {
 			if t.currentHeight == t.tracerService.BestHeight() {
-<<<<<<< HEAD
-				if ok, err := t.finishJobs(jobs); err != nil {
-					log.WithFields(log.Fields{"module": logModule, "err": err}).Error("finish jobs")
-				} else if ok {
-=======
 				if err := t.finishJobs(jobs); err != nil {
 					log.WithFields(log.Fields{"module": logModule, "err": err}).Error("finish jobs")
 				} else {
->>>>>>> 45719b9a
 					break
 				}
 			}
