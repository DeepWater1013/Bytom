package txfeed

import (
	"context"
	"encoding/json"
	"strconv"
	"strings"

	log "github.com/sirupsen/logrus"
	dbm "github.com/tendermint/tmlibs/db"

	"github.com/bytom/blockchain/query"
	"github.com/bytom/errors"
	"github.com/bytom/protocol"
	"github.com/bytom/protocol/bc"
	"github.com/bytom/protocol/bc/types"
	"github.com/bytom/protocol/vm/vmutil"
)

const (
	//FilterNumMax max txfeed filter amount.
	FilterNumMax = 1024
)

var (
	//ErrDuplicateAlias means error of duplicate feed alias.
	ErrDuplicateAlias = errors.New("duplicate feed alias")
	//ErrEmptyAlias means error of empty feed alias.
	ErrEmptyAlias = errors.New("empty feed alias")
	//ErrNumExceedlimit means txfeed filter number exceeds the limit.
	ErrNumExceedlimit  = errors.New("txfeed exceed limit")
	maxNewTxfeedChSize = 1000
)

//Tracker filter tracker object.
type Tracker struct {
	DB       dbm.DB
	TxFeeds  []*TxFeed
	chain    *protocol.Chain
	txfeedCh chan *types.Tx
}

type rawOutput struct {
	OutputID bc.Hash
	bc.AssetAmount
	ControlProgram []byte
	txHash         bc.Hash
	outputIndex    uint32
	sourceID       bc.Hash
	sourcePos      uint64
	refData        bc.Hash
}

//TxFeed describe a filter
type TxFeed struct {
	ID     string `json:"id,omitempty"`
	Alias  string `json:"alias"`
	Filter string `json:"filter,omitempty"`
	Param  filter `json:"param,omitempty"`
}

type filter struct {
	AssetID          string `json:"assetid,omitempty"`
	AmountLowerLimit uint64 `json:"lowerlimit,omitempty"`
	AmountUpperLimit uint64 `json:"upperlimit,omitempty"`
	TransType        string `json:"transtype,omitempty"`
}

//NewTracker create new txfeed tracker.
func NewTracker(db dbm.DB, chain *protocol.Chain) *Tracker {
	s := &Tracker{
		DB:       db,
		TxFeeds:  make([]*TxFeed, 0, 10),
		chain:    chain,
		txfeedCh: make(chan *types.Tx, maxNewTxfeedChSize),
	}

	return s
}

func loadTxFeed(db dbm.DB, txFeeds []*TxFeed) ([]*TxFeed, error) {
	iter := db.Iterator()
	defer iter.Release()

	for iter.Next() {
		txFeed := &TxFeed{}
		if err := json.Unmarshal(iter.Value(), &txFeed); err != nil {
			return nil, err
		}
		filter, err := parseFilter(txFeed.Filter)
		if err != nil {
			return nil, err
		}
		txFeed.Param = filter
		txFeeds = append(txFeeds, txFeed)
	}
	return txFeeds, nil
}

func parseFilter(ft string) (filter, error) {
	var res filter

	subFilter := strings.Split(ft, "AND")
	for _, value := range subFilter {
		param := getParam(value, "=")
		if param == "" {
			continue
		}
		if strings.Contains(value, "asset_id") {
			res.AssetID = param
		}
		if strings.Contains(value, "amount_lower_limit") {
			tmp, _ := strconv.ParseInt(param, 10, 64)
			res.AmountLowerLimit = uint64(tmp)
		}
		if strings.Contains(value, "amount_upper_limit") {
			tmp, _ := strconv.ParseInt(param, 10, 64)
			res.AmountUpperLimit = uint64(tmp)
		}
		if strings.Contains(value, "trans_type") {
			res.TransType = param
		}
	}
	return res, nil
}

//TODO
func getParam(str, substr string) string {
	if result := strings.Index(str, substr); result >= 0 {
		str := strings.Replace(str[result+1:], "'", "", -1)
		str = strings.Replace(str, " ", "", -1)
		return str
	}
	return ""
}

func parseTxfeed(db dbm.DB, filters []filter) error {
	var txFeed TxFeed
	var index int

	iter := db.Iterator()
	defer iter.Release()

	for iter.Next() {

		if err := json.Unmarshal(iter.Value(), &txFeed); err != nil {
			return err
		}

		subFilter := strings.Split(txFeed.Filter, "AND")
		for _, value := range subFilter {
			param := getParam(value, "=")
			if param == "" {
				continue
			}
			if strings.Contains(value, "asset_id") {
				filters[index].AssetID = param
			}
			if strings.Contains(value, "amount_lower_limit") {
				tmp, _ := strconv.ParseInt(param, 10, 64)
				filters[index].AmountLowerLimit = uint64(tmp)
			}
			if strings.Contains(value, "amount_upper_limit") {
				tmp, _ := strconv.ParseInt(param, 10, 64)
				filters[index].AmountUpperLimit = uint64(tmp)
			}
			if strings.Contains(value, "trans_type") {
				filters[index].TransType = param
			}
		}
		index++
	}
	return nil
}

//Prepare load and parse filters.
func (t *Tracker) Prepare(ctx context.Context) error {
	var err error
	t.TxFeeds, err = loadTxFeed(t.DB, t.TxFeeds)
	return err
}

//GetTxfeedCh return a txfeed channel.
func (t *Tracker) GetTxfeedCh() chan *types.Tx {
	return t.txfeedCh
}

//Create create a txfeed filter.
func (t *Tracker) Create(ctx context.Context, alias, fil string) error {
	// Validate the filter.

	if err := query.ValidateTransactionFilter(fil); err != nil {
		return err
	}

	if alias == "" {
		return errors.WithDetail(ErrEmptyAlias, "a transaction feed with empty alias")
	}

	if len(t.TxFeeds) >= FilterNumMax {
		return errors.WithDetail(ErrNumExceedlimit, "txfeed number exceed limit")
	}

	for _, txfeed := range t.TxFeeds {
		if txfeed.Alias == alias {
			return errors.WithDetail(ErrDuplicateAlias, "txfeed alias must unique")
		}
	}

	feed := &TxFeed{
		Alias:  alias,
		Filter: fil,
	}

	filter, err := parseFilter(feed.Filter)
	if err != nil {
		return err
	}
	feed.Param = filter
	t.TxFeeds = append(t.TxFeeds, feed)
	return insertTxFeed(t.DB, feed)
}

func deleteTxFeed(db dbm.DB, alias string) error {
	key, err := json.Marshal(alias)
	if err != nil {
		return err
	}
	db.Delete(key)
	return nil
}

// insertTxFeed adds the txfeed to the database. If the txfeed has a client token,
// and there already exists a txfeed with that client token, insertTxFeed will
// lookup and return the existing txfeed instead.
func insertTxFeed(db dbm.DB, feed *TxFeed) error {
	// var err error
	key, err := json.Marshal(feed.Alias)
	if err != nil {
		return err
	}
	value, err := json.Marshal(feed)
	if err != nil {
		return err
	}

	db.Set(key, value)
	return nil
}

//Get get txfeed filter with alias.
func (t *Tracker) Get(ctx context.Context, alias string) (*TxFeed, error) {
	if alias == "" {
		return nil, errors.WithDetail(ErrEmptyAlias, "get transaction feed with empty alias")
	}

	for i, v := range t.TxFeeds {
		if v.Alias == alias {
			return t.TxFeeds[i], nil
		}
	}
	return nil, nil
}

//Delete delete txfeed with alias.
func (t *Tracker) Delete(ctx context.Context, alias string) error {
	log.WithField("delete", alias).Info("delete txfeed")

	if alias == "" {
		return errors.WithDetail(ErrEmptyAlias, "del transaction feed with empty alias")
	}

	for i, txfeed := range t.TxFeeds {
		if txfeed.Alias == alias {
			t.TxFeeds = append(t.TxFeeds[:i], t.TxFeeds[i+1:]...)
			return deleteTxFeed(t.DB, alias)
		}
	}
	return nil
}

func outputFilter(txfeed *TxFeed, value *query.AnnotatedOutput) bool {
	assetidstr := value.AssetID.String()

<<<<<<< HEAD
	if 0 != strings.Compare(txfeed.Param.AssetID, assetidstr) && txfeed.Param.AssetID != "" {
		return false
	}
	if 0 != strings.Compare(txfeed.Param.TransType, value.Type) && txfeed.Param.TransType != "" {
=======
	if txfeed.Param.assetID != assetidstr && txfeed.Param.assetID != "" {
		return false
	}
	if txfeed.Param.transType != value.Type && txfeed.Param.transType != "" {
>>>>>>> 5ee0404c
		return false
	}
	if txfeed.Param.AmountLowerLimit > value.Amount && txfeed.Param.AmountLowerLimit != 0 {
		return false
	}
	if txfeed.Param.AmountUpperLimit < value.Amount && txfeed.Param.AmountUpperLimit != 0 {
		return false
	}

	return true
}

//TxFilter filter tx from mempool.
func (t *Tracker) TxFilter(tx *types.Tx) error {
	var annotatedTx *query.AnnotatedTx
	// Build the fully annotated transaction.
	annotatedTx = buildAnnotatedTransaction(tx)
	for _, output := range annotatedTx.Outputs {
		for _, filter := range t.TxFeeds {
			if match := outputFilter(filter, output); !match {
				continue
			}
			b, err := json.Marshal(annotatedTx)
			if err != nil {
				return err
			}
			log.WithField("filter", string(b)).Info("find new tx match filter")
			t.txfeedCh <- tx
		}
	}
	return nil
}

var emptyJSONObject = json.RawMessage(`{}`)

func buildAnnotatedTransaction(orig *types.Tx) *query.AnnotatedTx {
	tx := &query.AnnotatedTx{
		ID:      orig.ID,
		Inputs:  make([]*query.AnnotatedInput, 0, len(orig.Inputs)),
		Outputs: make([]*query.AnnotatedOutput, 0, len(orig.Outputs)),
	}

	for i := range orig.Inputs {
		tx.Inputs = append(tx.Inputs, buildAnnotatedInput(orig, uint32(i)))
	}
	for i := range orig.Outputs {
		tx.Outputs = append(tx.Outputs, buildAnnotatedOutput(orig, i))
	}
	return tx
}

func buildAnnotatedInput(tx *types.Tx, i uint32) *query.AnnotatedInput {
	orig := tx.Inputs[i]
	in := &query.AnnotatedInput{
		AssetID:         orig.AssetID(),
		Amount:          orig.Amount(),
		AssetDefinition: &emptyJSONObject,
	}

	id := tx.Tx.InputIDs[i]
	e := tx.Entries[id]
	switch e := e.(type) {
	case *bc.Spend:
		in.Type = "spend"
		in.ControlProgram = orig.ControlProgram()
		in.SpentOutputID = e.SpentOutputId
	case *bc.Issuance:
		in.Type = "issue"
		in.IssuanceProgram = orig.IssuanceProgram()
	}

	return in
}

func buildAnnotatedOutput(tx *types.Tx, idx int) *query.AnnotatedOutput {
	orig := tx.Outputs[idx]
	outid := tx.OutputID(idx)
	out := &query.AnnotatedOutput{
		OutputID:        *outid,
		Position:        idx,
		AssetID:         *orig.AssetId,
		AssetDefinition: &emptyJSONObject,
		Amount:          orig.Amount,
		ControlProgram:  orig.ControlProgram,
	}

	if vmutil.IsUnspendable(out.ControlProgram) {
		out.Type = "retire"
	} else {
		out.Type = "control"
	}
	return out
}<|MERGE_RESOLUTION|>--- conflicted
+++ resolved
@@ -282,17 +282,10 @@
 func outputFilter(txfeed *TxFeed, value *query.AnnotatedOutput) bool {
 	assetidstr := value.AssetID.String()
 
-<<<<<<< HEAD
-	if 0 != strings.Compare(txfeed.Param.AssetID, assetidstr) && txfeed.Param.AssetID != "" {
+	if txfeed.Param.AssetID != assetidstr && txfeed.Param.AssetID != "" {
 		return false
 	}
-	if 0 != strings.Compare(txfeed.Param.TransType, value.Type) && txfeed.Param.TransType != "" {
-=======
-	if txfeed.Param.assetID != assetidstr && txfeed.Param.assetID != "" {
-		return false
-	}
-	if txfeed.Param.transType != value.Type && txfeed.Param.transType != "" {
->>>>>>> 5ee0404c
+	if txfeed.Param.TransType != value.Type && txfeed.Param.TransType != "" {
 		return false
 	}
 	if txfeed.Param.AmountLowerLimit > value.Amount && txfeed.Param.AmountLowerLimit != 0 {
